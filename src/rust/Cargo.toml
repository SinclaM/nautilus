--- conflicted
+++ resolved
@@ -20,13 +20,11 @@
 x86_64 = "0.14.10"
 lock_api = "0.4.9"
 paste = "1.0.12"
-<<<<<<< HEAD
+cstr_core = "0.2.6"
 
 [dependencies.lazy_static]
 version = "1.4.0"
 features = ["spin_no_std"]
-=======
-cstr_core = "0.2.6"
 
 [dependencies.crossbeam-queue]
 version = "0.3"
@@ -36,5 +34,4 @@
 [dependencies.futures-util]
 version = "0.3.28"
 default-features = false
-features = ["alloc"]
->>>>>>> 02993a26
+features = ["alloc"]