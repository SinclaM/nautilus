use bitfield::bitfield;
use core::ffi::c_int;
use crate::prelude::*;
<<<<<<< HEAD
use chardev::{NkCharDev,CharDevOps};
=======
use chardev::NkCharDev;
>>>>>>> 9959b2a1
use portio::ParportIO;

use self::{lock::IRQLock, portio::io_delay};

use crate::kernel::irq;

mod chardev;
mod lock;
mod portio;

const PARPORT0_BASE: u16 = 0x378;
const PARPORT0_IRQ: u8 = 7;

bitfield! {
    pub struct StatReg(u8);
    reserved, _: 1, 0;
    irq, _: 2;
    err, _: 3;
    sel, _: 4;
    pout, _: 5;
    ack, _: 6;
    busy, set_busy: 7;
}

bitfield! {
    pub struct CtrlReg(u8);
    strobe, set_strobe : 0;     // attached device strobe line - alert device to data (0->1->0)
    autolf, set_autolf : 1;     // attached device autolf line - auomatically add linefeeds to carriage returns (if 1)
    init, set_init : 2;         // attached device init line - init attached device (if 0)
    select, set_select : 3;     // attached device select print/in
    irq_en, set_irq_en : 4;     // enable interrupt when ack line is asserted by attached device
    bidir_en, set_bidir_en : 5; // select transfer direction 0 => write to attached device
    reserved, _ : 7, 6;         // reserved
}

pub struct DataReg {
    data: u8,
}

#[derive(Debug, Copy, Clone, PartialEq)]
enum ParportStatus {
    Ready,
    Busy,
}

pub struct Parport {
    dev: NkCharDev<Parport>,
    port: ParportIO,
    irq: Option<irq::Registration<Parport>>,
    state: ParportStatus,
}

impl irq::Handler for Parport {
    type State = IRQLock<Parport>;
<<<<<<< HEAD

    fn handle_irq(parport: &Self::State) -> c_int {
        let mut l = parport.lock();
        debug!("setting to ready");
        l.set_ready();
        0
    }
}

impl CharDevOps for Parport {
    fn is_ready(&mut self) -> bool {
        self.state == ParportStatus::Ready
    }

    fn read(&mut self) -> Result<u8> {
        if !self.is_ready() {
            debug!("Unable to read while device is busy.");
            return Err(-1);
=======

    fn handle_irq(parport: &Self::State) -> c_int {
        let mut l = parport.lock();
        debug!("setting to ready");
        l.set_ready();
        0
    }
}

impl Parport {
    pub fn new(dev: NkCharDev, port: ParportIO, irq: u16) -> Result<Arc<IRQLock<Parport>>> {
        let parport = Arc::new(IRQLock::new(Parport {
            dev,
            port,
            irq: None,
            state: ParportStatus::Ready,
        }));

        let irq = irq::Registration::try_new(irq, Arc::clone(&parport)).inspect_err(|_| {
            error!("Parport IRQ registration failed.")
        })?;

        {
            let mut locked_p = parport.lock();
            locked_p.irq = Some(irq);
            locked_p
                .dev
                .register(parport.clone())
                .inspect_err(|e| error!("Failed to register chardev. Error code {e}."))?;
            locked_p.init();
>>>>>>> 9959b2a1
        }
        self.state = ParportStatus::Busy;

<<<<<<< HEAD
        // mark device as busy
        debug!("setting device as busy");
        let mut stat = self.port.read_stat();
        stat.set_busy(false); // stat.busy = 0
        self.port.write_stat(&stat);
=======
        Ok(parport)
    }
>>>>>>> 9959b2a1

        self.wait_for_attached_device();

        // disable output drivers for reading so no fire happens
        let mut ctrl = self.port.read_ctrl();
        ctrl.set_bidir_en(true); // active low to enable output
        self.port.write_ctrl(&ctrl);

        Ok(self.port.read_data().data)
    }

    fn write(&mut self, data: u8) -> Result {
        if !self.is_ready() {
            debug!("Unable to write while device is busy.");
            return Err(-1);
        }
        self.state = ParportStatus::Busy;

        // mark device as busy
        debug!("setting device as busy");
        let mut stat = self.port.read_stat();
        stat.set_busy(false); // stat.busy = 0
        self.port.write_stat(&stat);

        self.wait_for_attached_device();

        // set device to output mode
        debug!("setting device to output mode");
        let mut ctrl = self.port.read_ctrl();
        ctrl.set_bidir_en(false); // ctrl.bidir_en = 0
        self.port.write_ctrl(&ctrl);

        // write data byte to data register
        debug!("writing data to device");
        self.port.write_data(&DataReg { data });

        // strobe the attached printer
        debug!("strobing device");
        ctrl.set_strobe(false); // ctrl.strobe = 0
        self.port.write_ctrl(&ctrl);
        ctrl.set_strobe(true); // ctrl.strobe = 1
        self.port.write_ctrl(&ctrl);
        ctrl.set_strobe(false); // ctrl.strobe = 0
        self.port.write_ctrl(&ctrl);

        Ok(())
    }
}

impl Parport {
    pub fn new(dev: NkCharDev<Parport>, port: ParportIO, irq: u16) -> Result<Arc<IRQLock<Parport>>> {
        let parport = Arc::new(IRQLock::new(Parport {
            dev,
            port,
            irq: None,
            state: ParportStatus::Ready,
        }));

        let irq = irq::Registration::try_new(irq, Arc::clone(&parport)).inspect_err(|_| {
            error!("Parport IRQ registration failed.")
        })?;

        {
            let mut locked_p = parport.lock();
            locked_p.irq = Some(irq);
            locked_p
                .dev
                .register(parport.clone())
                .inspect_err(|e| error!("Failed to register chardev. Error code {e}."))?;
            locked_p.init();
        }

        Ok(parport)
    }

    fn init(&mut self) {
        let mut ctrl = CtrlReg(0); // bidir = 0, which means we are in output mode
        ctrl.set_select(true); // attached device selected
        ctrl.set_init(true); // active low => 1 means we are not initializing it
        ctrl.set_irq_en(true); // interrupt if we get an ack on the line
        self.port.write_ctrl(&ctrl);
    }

    fn wait_for_attached_device(&mut self) {
        //let mut count = 0;
        loop {
            io_delay();
            let stat = self.port.read_stat();
            //count += 1;
            if stat.busy() {
                break;
            }
        }
    }

    

    

    fn get_name(&self) -> String {
        self.dev.get_name()
    }

    

    fn set_ready(&mut self) {
        self.state = ParportStatus::Ready;

        let mut stat = self.port.read_stat();
        stat.set_busy(true);
        self.port.write_stat(&stat);

        self.dev.signal();
    }
}

unsafe fn bringup_device(name: &str, port: u16, irq: u8) -> Result {
    let port = unsafe { ParportIO::new(port) };
    let dev = NkCharDev::new(name);
    let parport = Parport::new(dev, port, irq as u16)?;
    debug!("{}", &parport.lock().get_name());

    Ok(())
}

fn discover_and_bringup_devices() -> Result {
    unsafe {
        // PARPORT0_BASE and PARPORT0_IRQ are valid and correct
        bringup_device("parport0", PARPORT0_BASE, PARPORT0_IRQ)
            .inspect_err(|e| error!("Failed to bring up parport device. Error code {e}."))?;
    }

    Ok(())
}

register_shell_command!("parport", "parport", |_, _| {
    vc_println!("Initializing parport ...");
    discover_and_bringup_devices()
        .inspect(|_| vc_println!("Done."))
        .inspect_err(|_| vc_println!("Unable to bring up parport device!"))
        .as_error_code()
});<|MERGE_RESOLUTION|>--- conflicted
+++ resolved
@@ -1,14 +1,13 @@
 use bitfield::bitfield;
 use core::ffi::c_int;
+use core::ffi::c_int;
 use crate::prelude::*;
-<<<<<<< HEAD
 use chardev::{NkCharDev,CharDevOps};
-=======
-use chardev::NkCharDev;
->>>>>>> 9959b2a1
 use portio::ParportIO;
 
 use self::{lock::IRQLock, portio::io_delay};
+
+use crate::kernel::irq;
 
 use crate::kernel::irq;
 
@@ -55,12 +54,12 @@
     dev: NkCharDev<Parport>,
     port: ParportIO,
     irq: Option<irq::Registration<Parport>>,
+    irq: Option<irq::Registration<Parport>>,
     state: ParportStatus,
 }
 
 impl irq::Handler for Parport {
     type State = IRQLock<Parport>;
-<<<<<<< HEAD
 
     fn handle_irq(parport: &Self::State) -> c_int {
         let mut l = parport.lock();
@@ -79,51 +78,14 @@
         if !self.is_ready() {
             debug!("Unable to read while device is busy.");
             return Err(-1);
-=======
-
-    fn handle_irq(parport: &Self::State) -> c_int {
-        let mut l = parport.lock();
-        debug!("setting to ready");
-        l.set_ready();
-        0
-    }
-}
-
-impl Parport {
-    pub fn new(dev: NkCharDev, port: ParportIO, irq: u16) -> Result<Arc<IRQLock<Parport>>> {
-        let parport = Arc::new(IRQLock::new(Parport {
-            dev,
-            port,
-            irq: None,
-            state: ParportStatus::Ready,
-        }));
-
-        let irq = irq::Registration::try_new(irq, Arc::clone(&parport)).inspect_err(|_| {
-            error!("Parport IRQ registration failed.")
-        })?;
-
-        {
-            let mut locked_p = parport.lock();
-            locked_p.irq = Some(irq);
-            locked_p
-                .dev
-                .register(parport.clone())
-                .inspect_err(|e| error!("Failed to register chardev. Error code {e}."))?;
-            locked_p.init();
->>>>>>> 9959b2a1
         }
         self.state = ParportStatus::Busy;
 
-<<<<<<< HEAD
         // mark device as busy
         debug!("setting device as busy");
         let mut stat = self.port.read_stat();
         stat.set_busy(false); // stat.busy = 0
         self.port.write_stat(&stat);
-=======
-        Ok(parport)
-    }
->>>>>>> 9959b2a1
 
         self.wait_for_attached_device();
 
@@ -244,6 +206,7 @@
     let port = unsafe { ParportIO::new(port) };
     let dev = NkCharDev::new(name);
     let parport = Parport::new(dev, port, irq as u16)?;
+    let parport = Parport::new(dev, port, irq as u16)?;
     debug!("{}", &parport.lock().get_name());
 
     Ok(())
