--- conflicted
+++ resolved
@@ -8,16 +8,15 @@
 use crate::kernel::bindings;
 use crate::prelude::*;
 
-use super::{lock::IRQLock, interrupt_handler};
+use super::{lock::IRQLock, Parport};
 
-pub struct Irq<T> {
+pub struct Irq {
     num: u8,
     registered: bool,
-    arc_ptr: *const IRQLock<T>,
+    arc_ptr: *const IRQLock<Parport>,
 }
 
-// Added the missing type parameter <T> in the impl block
-impl<T> Irq<T> {
+impl Irq {
     pub fn new(num: u8) -> Self {
         Irq {
             num,
@@ -26,20 +25,12 @@
         }
     }
 
-<<<<<<< HEAD
     pub unsafe fn register(&mut self, parport: Arc<IRQLock<Parport>>, handler: unsafe extern "C" fn(*mut bindings::excp_entry_t, bindings::excp_vec_t, *mut c_void) -> c_int) -> Result {
-=======
-    pub unsafe fn register(&mut self, parport: Arc<IRQLock<T>>) -> Result { 
->>>>>>> e6e5ec2b
         if self.registered {
             return Err(-1);
         }
 
-<<<<<<< HEAD
-        //let handler = interrupt_handler;
-=======
-        let handler = interrupt_handler::<T>; // Added the type parameter <T> for the handler
->>>>>>> e6e5ec2b
+        //Slet handler = interrupt_handler;
         self.arc_ptr = Arc::into_raw(parport);
         let result = unsafe {
             bindings::register_irq_handler(
@@ -63,7 +54,7 @@
     }
 }
 
-impl<T> Drop for Irq<T> { // Added the missing type parameter <T>
+impl Drop for Irq {
     fn drop(&mut self) {
         if self.registered {
             unsafe {
@@ -72,17 +63,4 @@
             }
         }
     }
-<<<<<<< HEAD
-}
-=======
-}
-
-pub unsafe fn deref_locked_state<'a, T>(state: *mut c_void) -> &'a IRQLock<T> {
-    // caller must guarantee `state`, and the object it points to, was not mutated
-    //
-    // caller must not drop the strong reference count of the containing `Arc` to 0 while
-    // the returned reference exists
-    let l = state as *const IRQLock<T>;
-    unsafe { l.as_ref() }.unwrap()
-}
->>>>>>> e6e5ec2b
+}