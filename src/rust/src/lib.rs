#![feature(panic_info_message)]
#![feature(alloc_error_handler)]
#![feature(c_size_t)]
#![feature(lang_items)]

// This enables the `some_result.inspect_err(...)` function,
// which makes error logging much more ergonomic. This feature
// is not strictly necessary, and we could define this method
// in our own `ResultExt` trait, but this seems likely to be
// stabilized.
#![feature(result_option_inspect)]

// cfg_accessible is SUPER UNSTABLE and its API may be changed
// or removed without warning. But we need it so that we can
// hook into "#define"s from KConfig for conditional compilation.
// Please see https://github.com/rust-lang/rust/issues/64797.
#![feature(cfg_accessible)]

// no stdlib
#![no_std]
#![no_builtins]


// use saner, more strict interpretation of `unsafe fn`
// (ie. ONLY an obligation to the caller, not a carte-
// blanche to discharge unsafe obligations inside)
// See this RFC for explanation and details:
// https://rust-lang.github.io/rfcs/2585-unsafe-block-in-unsafe-fn.html
#![deny(unsafe_op_in_unsafe_fn)]

extern crate alloc;

#[allow(unused_imports)]
mod prelude;
#[deny(missing_debug_implementations)]
#[warn(clippy::undocumented_unsafe_blocks)]
#[allow(unused_macros, dead_code)]
mod kernel;
mod example;
mod parport;
mod async_demo;
<<<<<<< HEAD
mod task;
mod virtio;
=======
mod thread_demo;
mod task;
>>>>>>> 64932cff
<|MERGE_RESOLUTION|>--- conflicted
+++ resolved
@@ -39,10 +39,6 @@
 mod example;
 mod parport;
 mod async_demo;
-<<<<<<< HEAD
-mod task;
-mod virtio;
-=======
 mod thread_demo;
 mod task;
->>>>>>> 64932cff
+mod virtio;